import asyncio
import json
import logging
import os
import subprocess
from typing import Any

from mcp.shared.exceptions import McpError
from mcp.types import INTERNAL_ERROR, INVALID_REQUEST, ErrorData
from opentelemetry import trace

from semgrep_mcp.models import CodeFile
from semgrep_mcp.semgrep_interfaces.semgrep_output_v1 import CliOutput

################################################################################
# Prelude #
################################################################################
# Communicating with the Semgrep binary.

################################################################################
# Constants #
################################################################################

_SEMGREP_LOCK = asyncio.Lock()

# Global variable to store the semgrep executable path
SEMGREP_EXECUTABLE: str | None = None

SEMGREP_PATH = os.getenv("SEMGREP_PATH", None)

################################################################################
# Helpers #
################################################################################


def is_hosted() -> bool:
    """
    Check if the user is using the hosted version of the MCP server.
    """
    return os.environ.get("SEMGREP_IS_HOSTED", "false").lower() == "true"


################################################################################
# Finding Semgrep #
################################################################################


# Semgrep utilities
def find_semgrep_path() -> str | None:
    """
    Dynamically find semgrep in PATH or common installation directories
    Returns: Path to semgrep executable or None if not found
    """
    # Common paths where semgrep might be installed
    common_paths = [
        "semgrep",  # Default PATH
        "/usr/local/bin/semgrep",
        "/usr/bin/semgrep",
        "/opt/homebrew/bin/semgrep",  # Homebrew on macOS
        "/opt/semgrep/bin/semgrep",
        "/home/linuxbrew/.linuxbrew/bin/semgrep",  # Homebrew on Linux
        "/snap/bin/semgrep",  # Snap on Linux
    ]

    if SEMGREP_PATH:
        common_paths.append(SEMGREP_PATH)

    # Add Windows paths if on Windows
    if os.name == "nt":
        app_data = os.environ.get("APPDATA", "")
        if app_data:
            common_paths.extend(
                [
                    os.path.join(app_data, "Python", "Scripts", "semgrep.exe"),
                    os.path.join(app_data, "npm", "semgrep.cmd"),
                ]
            )

    # Try each path
    for semgrep_path in common_paths:
        # For 'semgrep' (without path), check if it's in PATH
        if semgrep_path == "semgrep":
            try:
                subprocess.run(
                    [semgrep_path, "--version"], check=True, capture_output=True, text=True
                )
                return semgrep_path
            except (subprocess.SubprocessError, FileNotFoundError):
                continue

        # For absolute paths, check if the file exists before testing
        if os.path.isabs(semgrep_path):
            if not os.path.exists(semgrep_path):
                continue

            # Try executing semgrep at this path
            try:
                subprocess.run(
                    [semgrep_path, "--version"], check=True, capture_output=True, text=True
                )
                return semgrep_path
            except (subprocess.SubprocessError, FileNotFoundError):
                continue

    return None


async def ensure_semgrep_available() -> str:
    """
    Ensures semgrep is available and sets the global path in a thread-safe manner

    Returns:
        Path to semgrep executable

    Raises:
        McpError: If semgrep is not installed or not found
    """
    global SEMGREP_EXECUTABLE

    # Fast path - check if we already have the path
    if SEMGREP_EXECUTABLE:
        return SEMGREP_EXECUTABLE

    # Slow path - acquire lock and find semgrep
    async with _SEMGREP_LOCK:
        # Try to find semgrep
        semgrep_path = find_semgrep_path()

        if not semgrep_path:
            raise McpError(
                ErrorData(
                    code=INTERNAL_ERROR,
                    message="Semgrep is not installed or not in your PATH. "
                    "Please install Semgrep manually before using this tool. "
                    "Installation options: "
                    "pip install semgrep, "
                    "macOS: brew install semgrep, "
                    "Or refer to https://semgrep.dev/docs/getting-started/",
                )
            )

        # Store the path for future use
        SEMGREP_EXECUTABLE = semgrep_path
        return semgrep_path


def set_semgrep_executable(semgrep_path: str) -> None:
    global SEMGREP_EXECUTABLE
    SEMGREP_EXECUTABLE = semgrep_path


################################################################################
# Communicating with Semgrep over RPC #
################################################################################


class SemgrepContext:
    process: asyncio.subprocess.Process | None
    stdin: asyncio.StreamWriter | None
    stdout: asyncio.StreamReader | None
    top_level_span: trace.Span

    is_hosted: bool
    pro_engine_available: bool
    use_rpc: bool

    def __init__(
        self,
        top_level_span: trace.Span,
        is_hosted: bool,
        pro_engine_available: bool,
        use_rpc: bool,
        process: asyncio.subprocess.Process | None = None,
    ) -> None:
        self.process = process
        self.top_level_span = top_level_span
        self.is_hosted = is_hosted
        self.pro_engine_available = pro_engine_available
        self.use_rpc = use_rpc

        if process is None:
            self.stdin = None
            self.stdout = None
        elif process.stdin is not None and process.stdout is not None:
            self.stdin = process.stdin
            self.stdout = process.stdout
        else:
            raise McpError(
                ErrorData(
                    code=INTERNAL_ERROR,
                    message="Semgrep process stdin/stdout not available",
                )
            )

    async def communicate(self, line: str) -> str:
        if self.stdin is None or self.stdout is None:
            raise McpError(
                ErrorData(
                    code=INTERNAL_ERROR,
                    message="Semgrep process stdin/stdout not available",
                )
            )

        self.stdin.write(f"{line}\n".encode())
        await self.stdin.drain()

        stdout = await self.stdout.readline()
        return stdout.decode()

    async def send_request(self, request: str, **kwargs: Any) -> str:
        if self.is_hosted:
            error_string = """
                Cannot run semgrep scan via RPC because the MCP server is hosted.
                RPC is only available when the MCP server is running locally.
                Use the `semgrep_scan` tool instead.
                """
            raise McpError(ErrorData(code=INVALID_REQUEST, message=error_string))

        if not self.pro_engine_available:
            error_string = """
                Cannot run semgrep scan via RPC because the Pro Engine is not installed.
                Try running `semgrep install-semgrep-pro` to install it.
                """
            raise McpError(ErrorData(code=INVALID_REQUEST, message=error_string))

        payload = {"method": request, **kwargs}

        try:
            return await self.communicate(json.dumps(payload))
        except Exception as e:
            # TODO: move this code out of send_request, make a proper result
            # type and interpret at the call site
            # this is not specific to semgrep_scan_rpc, but it is for now!!!
            msg = f"""
              Error sending request to semgrep (RPC server may not be running): {e}.
              Try using `semgrep_scan` instead.
            """
            logging.error(msg)

            raise McpError(ErrorData(code=INTERNAL_ERROR, message=msg)) from e

    def shutdown(self) -> None:
        if self.process is not None:
            self.process.terminate()


################################################################################
# Running Semgrep #
################################################################################


def get_semgrep_env(top_level_span: trace.Span | None) -> dict[str, str]:
    # Just so we get the debug logs for the MCP server
    env = os.environ.copy()
    env["SEMGREP_LOG_SRCS"] = "mcp"
    if top_level_span:
        env["SEMGREP_TRACE_PARENT_SPAN_ID"] = trace.format_span_id(
            top_level_span.get_span_context().span_id
        )
        env["SEMGREP_TRACE_PARENT_TRACE_ID"] = trace.format_trace_id(
            top_level_span.get_span_context().trace_id
        )

    return env


async def run_semgrep_process_async(
    top_level_span: trace.Span | None,
    args: list[str],
) -> asyncio.subprocess.Process:
    # Ensure semgrep is available
    semgrep_path = await ensure_semgrep_available()

    env = get_semgrep_env(top_level_span)

    # Execute semgrep command
    process = await asyncio.create_subprocess_exec(
        semgrep_path,
        *args,
        stdin=asyncio.subprocess.PIPE,
        stdout=asyncio.subprocess.PIPE,
        # This ensures that stderr makes it through to
        # the server logs, for debugging purposes.
        stderr=None,
        env=env,
    )
    return process


async def run_semgrep_process_sync(
    top_level_span: trace.Span | None,
    args: list[str],
) -> subprocess.CompletedProcess:
    # Ensure semgrep is available
    semgrep_path = await ensure_semgrep_available()

    env = get_semgrep_env(top_level_span)

    # Execute semgrep command
    process = subprocess.run(
        [semgrep_path, *args],
        stdin=subprocess.PIPE,
        stdout=subprocess.PIPE,
        # This ensures that stderr makes it through to
        # the server logs, for debugging purposes.
        stderr=None,
        env=env,
    )
    return process


async def mk_context(top_level_span: trace.Span) -> SemgrepContext:
    """
    Runs the semgrep daemon (`semgrep mcp`) if:
    - the user has the Pro Engine installed
    - is running the MCP server locally
    - the USE_SEMGREP_RPC env var is set to true

    TODO: remove the "running locally" check once we have a way to
    obtain per-user app tokens in the hosted environment
    """
    process = None
    pro_engine_available = True

<<<<<<< HEAD
    resp = await run_semgrep_process_sync(top_level_span, ["--pro", "--version"])
=======
    use_rpc = os.environ.get("USE_SEMGREP_RPC", "true").lower() == "true"

    resp = await run_semgrep(top_level_span, ["--pro", "--version"])
    # wait for the command to exit so the exit code is set
    await resp.communicate()
>>>>>>> 5121a401

    # The user doesn't seem to have the Pro Engine installed.
    # That's fine, let's just run the free engine, without the
    # `semgrep mcp` backend.
    if resp.returncode != 0:
        logging.warning(
            "User doesn't have the Pro Engine installed, not running `semgrep mcp` daemon..."
        )
        pro_engine_available = False
    elif not use_rpc:
        logging.info("USE_SEMGREP_RPC env var is false, not running `semgrep mcp` daemon...")
    elif is_hosted():
        logging.warning(
            """
            The `semgrep mcp` daemon is only available when the MCP server is ran locally.
            User is using the hosted version of the MCP server, not running `semgrep mcp` daemon...
            """
        )
    else:
<<<<<<< HEAD
        process = await run_semgrep_process_async(top_level_span, ["mcp", "--pro", "--trace"])
=======
        logging.info("Spawning `semgrep mcp` daemon...")
        process = await run_semgrep(top_level_span, ["mcp", "--pro", "--trace"])
>>>>>>> 5121a401

    return SemgrepContext(
        top_level_span=top_level_span,
        is_hosted=is_hosted(),
        pro_engine_available=pro_engine_available,
        process=process,
        use_rpc=use_rpc,
    )


async def run_semgrep_output(top_level_span: trace.Span | None, args: list[str]) -> str:
    """
    Runs `semgrep` with the given arguments and returns the stdout.
    """
    process = await run_semgrep_process_sync(top_level_span, args)

    if process.stdout or process.stderr is None:
        raise McpError(
            ErrorData(
                code=INTERNAL_ERROR,
                message="Error running semgrep: stdout or stderr is None",
            )
        )

    if process.returncode != 0:
        raise McpError(
            ErrorData(
                code=INTERNAL_ERROR,
                message=f"Error running semgrep: ({process.returncode}) {process.stderr.decode()}",
            )
        )

    return process.stdout.decode()


async def run_semgrep_via_rpc(context: SemgrepContext, data: list[CodeFile]) -> CliOutput:
    """
    Runs semgrep with the given arguments via RPC

    Args:
        data: List of code files to scan

    Returns:
        List of CliMatch objects
    """

    files_json = [{"file": data.filename, "content": data.content} for data in data]

    # ATD serialized value
    resp = await context.send_request("scanFiles", files=files_json)

    # The JSON we get is double encoded, looks like
    # '"{"results": ..., ...}"'
    # so we have to load it twice
    resp_json = json.loads(resp)
    resp_json = json.loads(resp_json)
    assert isinstance(resp_json, dict)

    return CliOutput.from_json(resp_json)<|MERGE_RESOLUTION|>--- conflicted
+++ resolved
@@ -322,15 +322,9 @@
     process = None
     pro_engine_available = True
 
-<<<<<<< HEAD
+    use_rpc = os.environ.get("USE_SEMGREP_RPC", "true").lower() == "true"
+
     resp = await run_semgrep_process_sync(top_level_span, ["--pro", "--version"])
-=======
-    use_rpc = os.environ.get("USE_SEMGREP_RPC", "true").lower() == "true"
-
-    resp = await run_semgrep(top_level_span, ["--pro", "--version"])
-    # wait for the command to exit so the exit code is set
-    await resp.communicate()
->>>>>>> 5121a401
 
     # The user doesn't seem to have the Pro Engine installed.
     # That's fine, let's just run the free engine, without the
@@ -350,12 +344,8 @@
             """
         )
     else:
-<<<<<<< HEAD
+        logging.info("Spawning `semgrep mcp` daemon...")
         process = await run_semgrep_process_async(top_level_span, ["mcp", "--pro", "--trace"])
-=======
-        logging.info("Spawning `semgrep mcp` daemon...")
-        process = await run_semgrep(top_level_span, ["mcp", "--pro", "--trace"])
->>>>>>> 5121a401
 
     return SemgrepContext(
         top_level_span=top_level_span,
