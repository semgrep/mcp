--- conflicted
+++ resolved
@@ -1176,12 +1176,7 @@
 
 [package.metadata]
 requires-dist = [
-<<<<<<< HEAD
-    { name = "mcp", specifier = ">=1.12.0" },
-=======
     { name = "mcp", specifier = ">=1.12.4" },
-    { name = "semgrep", specifier = "==1.131.0" },
->>>>>>> dce2370f
     { name = "opentelemetry-api", specifier = ">=1.25.0" },
     { name = "opentelemetry-sdk", specifier = ">=1.25.0" },
     { name = "semgrep", specifier = "==1.132.1" },
