--- conflicted
+++ resolved
@@ -36,13 +36,8 @@
     "Topic :: Software Development :: Quality Assurance",
 ]
 dependencies = [
-<<<<<<< HEAD
-    "mcp>=1.12.0",
+    "mcp>=1.12.4",
     "semgrep==1.132.1",
-=======
-    "mcp>=1.12.4",
-    "semgrep==1.131.0",
->>>>>>> dce2370f
     "opentelemetry-api>=1.25.0",
     "opentelemetry-sdk>=1.25.0",
 ]
